--- conflicted
+++ resolved
@@ -45,12 +45,8 @@
 dist_manylinux: build patchelf
 	$(SUDO) $(PIP) install -U auditwheel
 	$(SUDO) $(PYTHON) setup.py sdist bdist_wheel --universal
-<<<<<<< HEAD
-	auditwheel repair dist/*.whl
-=======
 	auditwheel show dist/*.whl
-	# auditwheel repair dist/*.whl
->>>>>>> 05abe09d
+	auditwheel repair --plat manylinux1_x86_64 dist/*.whl
 
 upload:
 	twine check dist/*
